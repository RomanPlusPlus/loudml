<<<<<<< HEAD
tree 2748a32299f58cb8600c8977af0cc8d188225624
parent 133a99aaef8e19397a8da29619337a8fc39a6ce1
author Vianney Bajart <vianney@redmintnetwork.fr> 1529481648 +0200
committer Vianney Bajart <vianney.bajart@gmail.com> 1529914010 +0200

rpm: remove old trailing directory during upgrade

Warnings are shown, but we cannot get rid of them.

Signed-off-by: Vianney Bajart <vianney@redmintnetwork.fr>
=======
tree 19b7b76e9f9f421748b19ea5e608c3404335a919
parent 06ee96c4a7be47e19ab17f1794d6a7fd2b20e0d8
author Sebastien Leger <sebastien.regel@gmail.com> 1531923868 +0200
committer Sebastien Leger <sebastien.regel@gmail.com> 1531923868 +0200

fix build error: api-conventions.asciidoc: line 39: section title out of sequence: expected level 2
>>>>>>> a9282e7d
<|MERGE_RESOLUTION|>--- conflicted
+++ resolved
@@ -1,19 +1,6 @@
-<<<<<<< HEAD
-tree 2748a32299f58cb8600c8977af0cc8d188225624
-parent 133a99aaef8e19397a8da29619337a8fc39a6ce1
-author Vianney Bajart <vianney@redmintnetwork.fr> 1529481648 +0200
-committer Vianney Bajart <vianney.bajart@gmail.com> 1529914010 +0200
-
-rpm: remove old trailing directory during upgrade
-
-Warnings are shown, but we cannot get rid of them.
-
-Signed-off-by: Vianney Bajart <vianney@redmintnetwork.fr>
-=======
 tree 19b7b76e9f9f421748b19ea5e608c3404335a919
 parent 06ee96c4a7be47e19ab17f1794d6a7fd2b20e0d8
 author Sebastien Leger <sebastien.regel@gmail.com> 1531923868 +0200
 committer Sebastien Leger <sebastien.regel@gmail.com> 1531923868 +0200
 
-fix build error: api-conventions.asciidoc: line 39: section title out of sequence: expected level 2
->>>>>>> a9282e7d
+fix build error: api-conventions.asciidoc: line 39: section title out of sequence: expected level 2